--- conflicted
+++ resolved
@@ -234,12 +234,9 @@
     Performs the local operation in parallel with a variety of different dilations. Entries
     are padded with zero if there would not be a reference in the original tensor, such as
     edge dilations.
-<<<<<<< HEAD
-=======
 
     Note that kernels of even width act as though they are kernels of odd width, but with
     the central entry excluded.
->>>>>>> 37a1ed70
 
     :param tensor: The input to localize
     :param kernel_width: The kernel to use
@@ -250,19 +247,11 @@
     """
     assert isinstance(kernel_width, int)
     assert isinstance(stride_rate, int)
-<<<<<<< HEAD
-    assert kernel_width % 2 == 1, "Kernel must be odd for clean mapping"
-=======
->>>>>>> 37a1ed70
 
     if not isinstance(dilations, torch.Tensor):
         torch.jit.annotate(List[int], dilations)
         dilations = torch.tensor(dilations, dtype=torch.int64)
-<<<<<<< HEAD
-    dilations = dilations.type(torch.int64)
-=======
     torch.jit.annotate(torch.Tensor, dilations)
->>>>>>> 37a1ed70
 
     #Calculate the offsets and paddings required to create the padbuffer.
 
@@ -289,13 +278,10 @@
         local_views.append(view_item)
     output = torch.stack(local_views, dim=-3)
     return output
-<<<<<<< HEAD
-=======
-
-
-
-
->>>>>>> 37a1ed70
+
+
+
+
 
 
 
